--- conflicted
+++ resolved
@@ -299,12 +299,8 @@
 
       # the build is fully handled by the reusable github action
       - name: Build Custom Image
-<<<<<<< HEAD
+        if: steps.final_build_check.outputs.should_build == 'true'
         uses: blue-build/github-action@v1.9
-=======
-        if: steps.final_build_check.outputs.should_build == 'true'
-        uses: blue-build/github-action@v1.8
->>>>>>> 6f404bd4
         with:
           recipe: ${{ matrix.recipe }}
           # Using keyless signing (recommended) - omit cosign_private_key for keyless signing
